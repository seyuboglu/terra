# Terra
Terra is a package that enables reproducible data science workflows. 

## Using Terra with your project
Clone the terra repo:
```
git clone https://github.com/seyuboglu/terra.git
```

Create an environment and activate it:
```
conda create --name env_name python=3.8
conda activate env_name
```

Install terra in development mode:
```
pip install -e path/to/terra
```

<<<<<<< HEAD
Create a `terra_config.json` file for your project.

Set an environment variable in your conda environment pointing to your `terra_config.json` (you will need to reactivate the environment after setting the variable):
```
conda env config vars set TERRA_CONFIG_PATH="/path/to/terra_config.json"
conda deactivate
=======
Create a `terra_config.json` file for your project:
```
# terra_config.json
{
    "storage_dir": "path/to/storage/dir",
    "slack_web_client_id": "xoxb...",
    "notify": true
}

```

Then set the `TERRA_CONFIG_PATH` variable in your environment to point to your new `terra_config.json` (you'll need to reactivate the environment): 
```
conda env config vars conda env config vars set TERRA_CONFIG_PATH="path/to/terra_config.json"
>>>>>>> 67555f76
conda activate env_name
```<|MERGE_RESOLUTION|>--- conflicted
+++ resolved
@@ -18,14 +18,6 @@
 pip install -e path/to/terra
 ```
 
-<<<<<<< HEAD
-Create a `terra_config.json` file for your project.
-
-Set an environment variable in your conda environment pointing to your `terra_config.json` (you will need to reactivate the environment after setting the variable):
-```
-conda env config vars set TERRA_CONFIG_PATH="/path/to/terra_config.json"
-conda deactivate
-=======
 Create a `terra_config.json` file for your project:
 ```
 # terra_config.json
@@ -40,6 +32,5 @@
 Then set the `TERRA_CONFIG_PATH` variable in your environment to point to your new `terra_config.json` (you'll need to reactivate the environment): 
 ```
 conda env config vars conda env config vars set TERRA_CONFIG_PATH="path/to/terra_config.json"
->>>>>>> 67555f76
 conda activate env_name
 ```