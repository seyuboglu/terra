--- conflicted
+++ resolved
@@ -41,11 +41,6 @@
     def __init__(self, create: bool = True):
         self.Session = get_session(create=create)
 
-<<<<<<< HEAD
-    def get_runs(self, run_ids: Union[int, List[int]]) -> List[Run]:
-        run_ids = [run_ids] if isinstance(run_ids, int) else run_ids
-        query = self.Session().query(Run).filter(Run.id.in_(run_ids))
-=======
     def get_runs(
         self,
         run_ids: Union[int, List[int]] = None,
@@ -66,7 +61,6 @@
             fns = [fns] if isinstance(fns, str) else fns
             query = query.filter(Run.module.in_(fns))
 
->>>>>>> d1311521
         return query.all()
 
     def rm_runs(self, run_ids: Union[int, List[int]]):
